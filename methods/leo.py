import numpy as np
import torch
import torch.nn as nn
import wandb
import math

from backbones.blocks import Linear_fw
from methods.meta_template import MetaTemplate


class NormalDistribution(nn.Module):
    def __init__(self, n_vectors, vector_dim):
        super().__init__()
        self.n_vectors = n_vectors
        self.vector_dim = vector_dim
        self.std_offset = 1e-10

        self.gaussian_means = torch.zeros(self.n_vectors, self.vector_dim)
        self.gaussian_stds = torch.ones(self.n_vectors, self.vector_dim)

        if torch.cuda.is_available():
            self.gaussian_means = self.gaussian_means.cuda()
            self.gaussian_stds = self.gaussian_stds.cuda()

    def forward(self, means, stds):
        gaussian_vectors = torch.normal(self.gaussian_means, self.gaussian_stds)

        if torch.cuda.is_available():
            gaussian_vectors = gaussian_vectors.cuda()

        output = gaussian_vectors * stds + means
        kl = self.kl_divergence(output, means, stds)
        return output, kl

    def log_prob(self, x, means, stds):
        log_prob_density = - 0.5 * ((x - means) / (stds + self.std_offset)) ** 2
        normalization_const = torch.log(stds + self.std_offset) + 0.5 * math.log(2 * math.pi)
        return log_prob_density - normalization_const

    def kl_divergence(self, x, means, stds):
        kl_components = self.log_prob(x, means, stds) - self.log_prob(x, self.gaussian_means, self.gaussian_stds)
        kl = kl_components.mean()
        return kl


class EncodingNetwork(nn.Module):
    def __init__(self, n_support, n_way, x_dim, encoder_dim, dropout):
        super().__init__()
        self.n_support = n_support
        self.n_way = n_way
        self.encoder_dim = encoder_dim
        self.dropout = dropout

        self.encoding_layer = nn.Linear(x_dim, encoder_dim)
        self.relation_net = nn.Linear(2 * encoder_dim, 2 * encoder_dim)
        self.normal_distribution = NormalDistribution(n_vectors=n_way, vector_dim=encoder_dim)

    def forward(self, x_support):
        x_support = self.dropout(x_support)
        encoded_x_support = self.encoding_layer(x_support)

        lhs_relation_net_input = encoded_x_support.unsqueeze(1).tile((1, self.n_way * self.n_support, 1))
        rhs_relation_net_input = encoded_x_support.unsqueeze(0).tile((self.n_way * self.n_support, 1, 1))
        relation_net_input = torch.cat((lhs_relation_net_input, rhs_relation_net_input), dim=-1)

        relation_net_output = self.relation_net(relation_net_input).mean(dim=1)
        relation_net_per_class_output = relation_net_output.view(self.n_way, self.n_support, -1).mean(dim=1)

        means, stds = relation_net_per_class_output.chunk(chunks=2, dim=-1)
        stds = torch.exp(stds)
        output, kl_div = self.normal_distribution(means, stds)
        return output, kl_div


class DecodingNetwork(nn.Module):
    def __init__(self, latent_dim, output_dim, n_outputs):
        super().__init__()
        self.decoding_layer = nn.Linear(latent_dim, 2 * output_dim)
        self.normal_distribution = NormalDistribution(n_vectors=n_outputs, vector_dim=output_dim)

    def forward(self, latent_output):
        decoded_output = self.decoding_layer(latent_output)
        means, stds = decoded_output.chunk(chunks=2, dim=-1)
        stds = torch.exp(stds)
        output, _ = self.normal_distribution(means, stds)
        return output


class LEO(MetaTemplate):
<<<<<<< HEAD
    def __init__(self, x_dim, backbone_dims, backbone, n_way, n_support, n_task, inner_lr_init, finetuning_lr_init,
                 num_inner_steps, num_finetuning_steps, kl_coef, orthogonality_penalty_coef, encoder_penalty_coef,
                 dropout):
=======
    def __init__(self, x_dim, backbone, n_way, n_support, n_task, inner_lr_init, finetuning_lr_init, 
                 num_inner_steps, num_finetuning_steps, kl_coef, orthogonality_penalty_coef, 
                 encoder_penalty_coef, dropout, gradient_threshold, gradient_norm_threshold, latent_space_dim):
>>>>>>> 37b53973
        """
            Initialize the LEO (Latent Embedding Optimization) model.

            Args:
                x_dim (int): Input data dimension.
                backbone_dims (List[int]): Backbone layer dimensions.
                backbone (object): The backbone of the model.
                n_way (int): Number of classes in each task.
                n_support (int): Number of support examples per class.
                n_task (int): Number of tasks.
                inner_lr_init (float): Initial inner loop learning rate.
                finetuning_lr_init (float): Initial finetuning loop learning rate.
                num_inner_steps (int): Number of inner loop adaptation steps.
                num_finetuning_steps (int): Number of inner loop finetuning steps.
                kl_coef (float): Coefficient for KL divergence penalty.
                orthogonality_penalty_coef (float): Coefficient for orthogonality penalty.
                encoder_penalty_coef (float): Coefficient for encoder penalty.
                dropout (float): Dropout probability.
        """
        super(LEO, self).__init__(backbone, n_way, n_support, change_way=False)

        self.classifier = Linear_fw(self.feat_dim, n_way)
        self.classifier.bias.data.fill_(0)

        if n_way == 1:
            self.type = "regression"
            self.loss_fn = nn.MSELoss()
        else:
            self.type = "classification"
            self.loss_fn = nn.CrossEntropyLoss()

        self.backbone_dims = backbone_dims
        self.n_task = n_task

        # LEO specific hyperparameters
        self.latent_space_dim = latent_space_dim
        self.inner_lr_init = inner_lr_init
        self.finetuning_lr_init = finetuning_lr_init
        self.num_inner_steps = num_inner_steps
        self.num_finetuning_steps = num_finetuning_steps
        self.kl_coef = kl_coef
        self.orthogonality_penalty_coef = orthogonality_penalty_coef
        self.encoder_penalty_coef = encoder_penalty_coef
        self.gradient_threshold = gradient_threshold
        self.gradient_norm_threshold = gradient_norm_threshold

        self.dropout = nn.Dropout(p=dropout)
<<<<<<< HEAD
        self.encoder = EncodingNetwork(n_support=n_support, n_way=n_way, x_dim=x_dim, encoder_dim=self.feat_dim, dropout=self.dropout)

        self.decoders = nn.ModuleList()
        for layer_idx in range(len(backbone_dims)):
            # We add +3 because each backbone block has bias vector in the Linear layer and 2 vectors in the BatchNorm
            if layer_idx == 0:
                output_dim = backbone_dims[layer_idx] + 3
                n_outputs = x_dim
            else:
                output_dim = backbone_dims[layer_idx] + 3
                n_outputs = backbone_dims[layer_idx-1]
            self.decoders.append(DecodingNetwork(latent_dim=self.feat_dim, output_dim=output_dim, n_outputs=n_outputs))
        # We add +1 because of the classifier bias vector
        self.decoders.append(DecodingNetwork(latent_dim=self.feat_dim, output_dim=self.feat_dim+1, n_outputs=n_way))
=======
        self.encoder = EncodingNetwork(n_support=n_support, n_way=n_way, x_dim=x_dim, encoder_dim=self.latent_space_dim, dropout=self.dropout)
        self.decoder = DecodingNetwork(n_way=n_way, encoder_dim=self.latent_space_dim, output_dim=self.feat_dim + 1)
>>>>>>> 37b53973

        self.inner_lr = nn.Parameter(torch.tensor(inner_lr_init, dtype=torch.float32))
        self.finetuning_lr = nn.Parameter(torch.tensor(finetuning_lr_init, dtype=torch.float32))

    def forward(self, x):
        out = self.feature.forward(x)
        scores = self.classifier.forward(out)

        # For regression tasks, these are not scores but predictions
        if scores.shape[1] == 1:
            scores = scores.squeeze(1)

        return scores

    def orthogonality(self, weight):
        """
            Calculate the orthogonality penalty for a weight matrix.

            Args:
            - weight (torch.Tensor): The weight matrix to calculate the orthogonality penalty for.

            Returns:
            - torch.Tensor: The orthogonality penalty, computed as the mean squared difference
            between the correlation matrix of the weight matrix and the identity matrix.
        """
        w_square = weight @ weight.t()
        w_norm = torch.norm(weight, dim=1, keepdim=True) + 1e-10
        correlation_matrix = w_square / (w_norm @ w_norm.t())
        identity = torch.eye(correlation_matrix.size(0))
        if torch.cuda.is_available():
            identity = identity.cuda()
        return torch.mean((correlation_matrix - identity) ** 2)

    def set_weights(self, weights):
        # First we set the backbone weights.
        for layer_idx in range(self.backbone_dims):
            weight = weights[layer_idx]
            backbone_dim = self.backbone_dims[layer_idx]
            # Each backbone block contains a linear layer with a bias followed by a BatchNorm
            lin_weight, lin_bias, batch_norm_weight, batch_norm_bias = weight.split([backbone_dim, 1, 1, 1], dim=-1)
            lin_bias = lin_bias.squeeze()
            batch_norm_weight = batch_norm_weight.squeeze()
            batch_norm_bias = batch_norm_bias.squeeze()
            self.feature.encoder[layer_idx][0].weight = lin_weight
            self.feature.encoder[layer_idx][0].bias = lin_bias
            self.feature.encoder[layer_idx][1].weight = batch_norm_weight
            self.feature.encoder[layer_idx][1].bias = batch_norm_bias

        # Finally we set the classifier weights
        clf_weight, clf_bias = weights[-1].split([self.feat_dim, 1], dim=-1)
        clf_bias = clf_bias.squeeze()
        self.classifier.weight.fast = clf_weight
        self.classifier.bias.fast = clf_bias

    def calculate_scores_and_regularization_parameters(self, x, y=None):
        if torch.cuda.is_available():
            x = x.cuda()

        x_support = x[:, :self.n_support, :].contiguous().view(self.n_way * self.n_support, -1)
        x_query = x[:, self.n_support:, :].contiguous().view(self.n_way * self.n_query, -1)

        if y is None:  # Classification task, assign labels (class indices) based on n_way
            y_support = torch.from_numpy(np.repeat(range(self.n_way), self.n_support))
        else:  # Regression task, keep labels as they are
            y_support = y[:, :self.n_support].contiguous().view(self.n_way * self.n_support, -1)

        if torch.cuda.is_available():
            y_support = y_support.cuda()

        self.zero_grad()

        latents_z, kl_div = self.encoder(x_support)
        latents_z_init = latents_z.detach()
        weights = [decoder(latents_z) for decoder in self.decoders(latents_z)]
        self.set_weights(weights)

        # Meta training inner loop
        for _ in range(self.num_inner_steps):
            scores = self.forward(x_support)
            set_loss = self.loss_fn(scores, y_support)
            grad = torch.autograd.grad(set_loss, latents_z, create_graph=True)[0]
            latents_z = latents_z - self.inner_lr * grad

            weights = [decoder(latents_z) for decoder in self.decoder(latents_z)]
            self.set_weights(weights)

        # Meta training fine-tuning loop
        for _ in range(self.num_finetuning_steps):
            scores = self.forward(x_support)
            set_loss = self.loss_fn(scores, y_support)
            grad = torch.autograd.grad(set_loss, weights, create_graph=True)
            for weight_idx in range(len(weights)):
                weights[weight_idx] = weights[weight_idx] - self.finetuning_lr * grad[weight_idx]
            self.set_weights(weights)

        scores = self.forward(x_query)
        encoder_penalty = torch.mean((latents_z_init - latents_z) ** 2)

        return scores, kl_div, encoder_penalty

    def set_forward(self, x, y=None):
        scores, kl_div, encoder_penalty = self.calculate_scores_and_regularization_parameters(x, y)
        return scores

    def set_forward_adaptation(self, x, is_feature=False):  # overwrite parrent function
        raise ValueError('MAML performs further adapation simply by increasing task_upate_num')

    def set_forward_loss(self, x, y=None):
        scores, kl_div, encoder_penalty = self.calculate_scores_and_regularization_parameters(x, y)

        # TODO: Perhaps include bias weights into orthogonality penalty calculation?
        orthogonality_penalty = self.orthogonality(list(self.decoder.parameters())[0])

        if y is None:  # Classification task
            y_query = torch.from_numpy(np.repeat(range(self.n_way), self.n_query))
        else:  # Regression task
            y_query = y[:, self.n_support:].contiguous().view(self.n_way * self.n_query, -1)

        if torch.cuda.is_available():
            y_query = y_query.cuda()

        loss = self.loss_fn(scores, y_query)

        regularized_loss = (
                loss +
                self.kl_coef * kl_div +
                self.encoder_penalty_coef * encoder_penalty +
                self.orthogonality_penalty_coef * orthogonality_penalty
        )

        return regularized_loss

    def train_loop(self, epoch, train_loader, optimizer):  # overwrite parrent function
        print_freq = 10
        avg_loss = 0
        task_count = 0
        loss_all = []
        optimizer.zero_grad()

        # train
        for i, (x, y) in enumerate(train_loader):
            if isinstance(x, list):
                self.n_query = x[0].size(1) - self.n_support
                assert self.n_way == x[0].size(
                    0), f"MAML do not support way change, n_way is {self.n_way} but x.size(0) is {x.size(0)}"
            else:
                self.n_query = x.size(1) - self.n_support
                assert self.n_way == x.size(
                    0), f"MAML do not support way change, n_way is {self.n_way} but x.size(0) is {x.size(0)}"

            # Labels are assigned later if classification task
            if self.type == "classification":
                y = None

            loss = self.set_forward_loss(x, y)
            avg_loss = avg_loss + loss.item()
            loss_all.append(loss)

            task_count += 1

            if task_count == self.n_task:  # MAML update several tasks at one time
                loss_q = torch.stack(loss_all).sum(0)
                loss_q.backward()

                # Check for NaN values in the gradients
                for param in [*self.encoder.parameters(), *self.decoder.parameters(), self.inner_lr, self.finetuning_lr]:
                    if torch.isnan(param.grad).any():
                        # Create a mask for NaN values in the gradients
                        nan_mask = torch.isnan(param.grad)
                        # Zero out the gradients for parameters associated with NaN values
                        param.grad[nan_mask] = 0.0

                # clip gradient if necessary
                nn.utils.clip_grad_value_([*self.encoder.parameters(), *self.decoder.parameters(), self.inner_lr, self.finetuning_lr], self.gradient_threshold)
                nn.utils.clip_grad_norm_([*self.encoder.parameters(), *self.decoder.parameters(), self.inner_lr, self.finetuning_lr], self.gradient_norm_threshold)

                optimizer.step()
                task_count = 0
                loss_all = []
            optimizer.zero_grad()
            if i % print_freq == 0:
                print('Epoch {:d} | Batch {:d}/{:d} | Loss {:f}'.format(epoch, i, len(train_loader),
                                                                        avg_loss / float(i + 1)))
                wandb.log({'loss/train': avg_loss / float(i + 1)})

    def test_loop(self, test_loader, return_std=False):  # overwrite parrent function
        correct = 0
        count = 0
        acc_all = []

        iter_num = len(test_loader)
        for i, (x, y) in enumerate(test_loader):
            if isinstance(x, list):
                self.n_query = x[0].size(1) - self.n_support
                assert self.n_way == x[0].size(0), "MAML do not support way change"
            else:
                self.n_query = x.size(1) - self.n_support
                assert self.n_way == x.size(0), "MAML do not support way change"

            if self.type == "classification":
                correct_this, count_this = self.correct(x)
                acc_all.append(correct_this / count_this * 100)
            else:
                # Use pearson correlation
                acc_all.append(self.correlation(x, y))

        acc_all = np.asarray(acc_all)
        acc_mean = np.mean(acc_all)
        acc_std = np.std(acc_all)

        if self.type == "classification":
            print('%d Accuracy = %4.2f%% +- %4.2f%%' % (iter_num, acc_mean, 1.96 * acc_std / np.sqrt(iter_num)))
        else:
            # print correlation
            print('%d Correlation = %4.2f +- %4.2f' % (iter_num, acc_mean, 1.96 * acc_std / np.sqrt(iter_num)))

        if return_std:
            return acc_mean, acc_std
        else:
            return acc_mean<|MERGE_RESOLUTION|>--- conflicted
+++ resolved
@@ -87,15 +87,9 @@
 
 
 class LEO(MetaTemplate):
-<<<<<<< HEAD
     def __init__(self, x_dim, backbone_dims, backbone, n_way, n_support, n_task, inner_lr_init, finetuning_lr_init,
-                 num_inner_steps, num_finetuning_steps, kl_coef, orthogonality_penalty_coef, encoder_penalty_coef,
-                 dropout):
-=======
-    def __init__(self, x_dim, backbone, n_way, n_support, n_task, inner_lr_init, finetuning_lr_init, 
                  num_inner_steps, num_finetuning_steps, kl_coef, orthogonality_penalty_coef, 
                  encoder_penalty_coef, dropout, gradient_threshold, gradient_norm_threshold, latent_space_dim):
->>>>>>> 37b53973
         """
             Initialize the LEO (Latent Embedding Optimization) model.
 
@@ -143,8 +137,9 @@
         self.gradient_norm_threshold = gradient_norm_threshold
 
         self.dropout = nn.Dropout(p=dropout)
-<<<<<<< HEAD
-        self.encoder = EncodingNetwork(n_support=n_support, n_way=n_way, x_dim=x_dim, encoder_dim=self.feat_dim, dropout=self.dropout)
+        self.encoder = EncodingNetwork(
+            n_support=n_support, n_way=n_way, x_dim=x_dim, encoder_dim=self.latent_space_dim, dropout=self.dropout,
+        )
 
         self.decoders = nn.ModuleList()
         for layer_idx in range(len(backbone_dims)):
@@ -155,13 +150,13 @@
             else:
                 output_dim = backbone_dims[layer_idx] + 3
                 n_outputs = backbone_dims[layer_idx-1]
-            self.decoders.append(DecodingNetwork(latent_dim=self.feat_dim, output_dim=output_dim, n_outputs=n_outputs))
+            self.decoders.append(
+                DecodingNetwork(latent_dim=self.latent_space_dim, output_dim=output_dim, n_outputs=n_outputs)
+            )
         # We add +1 because of the classifier bias vector
-        self.decoders.append(DecodingNetwork(latent_dim=self.feat_dim, output_dim=self.feat_dim+1, n_outputs=n_way))
-=======
-        self.encoder = EncodingNetwork(n_support=n_support, n_way=n_way, x_dim=x_dim, encoder_dim=self.latent_space_dim, dropout=self.dropout)
-        self.decoder = DecodingNetwork(n_way=n_way, encoder_dim=self.latent_space_dim, output_dim=self.feat_dim + 1)
->>>>>>> 37b53973
+        self.decoders.append(
+            DecodingNetwork(latent_dim=self.latent_space_dim, output_dim=self.feat_dim+1, n_outputs=n_way)
+        )
 
         self.inner_lr = nn.Parameter(torch.tensor(inner_lr_init, dtype=torch.float32))
         self.finetuning_lr = nn.Parameter(torch.tensor(finetuning_lr_init, dtype=torch.float32))
