--- conflicted
+++ resolved
@@ -1,9 +1,5 @@
-<<<<<<< HEAD
 # Meta-learning with Latent Embedding Optimization (LEO)
-CS-502: Deep learning in Biomedicine at EPFL. Project pption 2.
-=======
-# Project at CS-502: Deep learning in Biomedicine at EPFL - Option 2
->>>>>>> d71010bf
+CS-502: Deep learning in Biomedicine at EPFL. Project Option 2.
 Implementation of the method called Latent Embedding Optimization (LEO). Original paper can be found [here](https://arxiv.org/abs/1807.05960).
 
 ### Files and Their Descriptions:
